--- conflicted
+++ resolved
@@ -91,15 +91,12 @@
 		for _, item := range resp.([]*api.Metric) {
 			textFormatObject(item)
 		}
-<<<<<<< HEAD
 	case *api.GlobalRepoGC:
 		textFormatPrintGlobalRepoGC(resp.(*api.GlobalRepoGC))
-=======
 	case []string:
 		for _, item := range resp.([]string) {
 			textFormatObject(item)
 		}
->>>>>>> 834a95b4
 	default:
 		checkErr("", errors.New("unsupported type returned"))
 	}
