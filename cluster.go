--- conflicted
+++ resolved
@@ -418,8 +418,7 @@
 				continue
 			}
 
-<<<<<<< HEAD
-			logger.Warningf("metric alert for %s: Peer: %s.", alrt.MetricName, alrt.Peer)
+			logger.Warnf("metric alert for %s: Peer: %s.", alrt.MetricName, alrt.Peer)
 			c.alertsMux.Lock()
 			for pID, alert := range c.alerts {
 				if time.Now().After(time.Unix(0, alert.Expiry)) {
@@ -429,9 +428,6 @@
 			c.alerts[peer.IDB58Encode(alrt.Peer)] = *alrt
 			c.alertsMux.Unlock()
 
-=======
-			logger.Warnf("metric alert for %s: Peer: %s.", alrt.MetricName, alrt.Peer)
->>>>>>> c78f7839
 			if alrt.MetricName != pingMetricName {
 				continue // only handle ping alerts
 			}
